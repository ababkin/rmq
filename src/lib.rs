--- conflicted
+++ resolved
@@ -7,7 +7,6 @@
 
 pub mod safe_channel;
 pub use safe_channel::SafeChannel;
-<<<<<<< HEAD
 use lapin::{
     message::Delivery,
     types::{FieldTable, ShortString},
@@ -16,16 +15,10 @@
     publisher_confirm::PublisherConfirm, 
     BasicProperties, 
     Consumer,
-};
-=======
-pub use lapin::{
-    options::ExchangeDeclareOptions,
-    options::QueueDeclareOptions,
-    Queue, Channel, ExchangeKind,
+    Channel, 
+    ExchangeKind,
     protocol::basic::AMQPProperties,
 };
-pub use lapin::message::Delivery;
->>>>>>> 35a3c668
 
 
 pub enum Target {
@@ -54,7 +47,8 @@
     .await?)
 }
 
-pub async fn enq(sc: &SafeChannel, target: &Target, msg: &[u8], props: AMQPProperties) -> Result<PublisherConfirm, Error> {
+// pub async fn enq(sc: &SafeChannel, target: &Target, msg: &[u8], props: AMQPProperties) -> Result<PublisherConfirm, Error> {
+pub async fn enq(sc: &SafeChannel, target: &Target, msg: &[u8]) -> Result<PublisherConfirm, Error> {
     let channel = sc.get().await?;
 
     let (exchange_name, queue_name) = match target {
@@ -68,7 +62,8 @@
         BasicPublishOptions::default(),
         &msg,
         // BasicProperties::default().with_content_type("application/json".into()).with_delivery_mode(2),
-        props
+        // props
+        BasicProperties::default()
             .with_content_type("application/json".into())
             .with_delivery_mode(2),
     ).await?)
@@ -169,7 +164,6 @@
     Ok(queue)
 }
 
-<<<<<<< HEAD
 pub async fn declare_with_dq(
     sc: &SafeChannel,
     name: &str,
@@ -217,7 +211,6 @@
     Ok((main_queue, dead_queue))
 }
 
-=======
 pub async fn declare_exchange(sc: &SafeChannel, name: &str, kind: ExchangeKind, opts: ExchangeDeclareOptions) -> Result<(), Error> {
     let chan = sc.get().await?;
 
@@ -247,7 +240,6 @@
 }
 
 // Queue declare options with defaults
->>>>>>> 35a3c668
 pub fn normal_queue_opts() -> QueueDeclareOptions {
     QueueDeclareOptions {
         durable: true,  // Queue survives broker restarts
